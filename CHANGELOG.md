# Changelog

All notable changes to **Pipecat** will be documented in this file.

The format is based on [Keep a Changelog](https://keepachangelog.com/en/1.0.0/),
and this project adheres to [Semantic Versioning](https://semver.org/spec/v2.0.0.html).

## [Unreleased]

### Added

- Added support for Groq's Whisper API through the new `GroqSTTService` and
  OpenAI's Whisper API through the new `OpenAISTTService`. Introduced a new
  base class `BaseWhisperSTTService` to handle common Whisper API
  functionality.

- Added `PerplexityLLMService` for Perplexity NIM API integration, with an
  OpenAI-compatible interface. Also, added foundational example
  `14n-function-calling-perplexity.py`.

### Changed

- Updated foundation example `14f-function-calling-groq.py` to use
  `GroqSTTService` for transcription.

- Updated `GroqLLMService` to use `llama-3.3-70b-versatile` as the default
  model.

- `RTVIObserver` doesn't handle `LLMSearchResponseFrame` frames anymore. For
  now, to handle those frames you need to create a `GoogleRTVIObserver` instead.

### Deprecated

- `STTMuteFilter` constructor's `stt_service` parameter is now deprecated and
  will be removed in a future version. The filter now manages mute state
  internally instead of querying the STT service.

- `RTVI.observer()` is now deprecated, instantiate an `RTVIObserver` directly
  instead.

- All RTVI frame processors (e.g. `RTVISpeakingProcessor`,
  `RTVIBotLLMProcessor`) are now deprecated, instantiate an `RTVIObserver`
  instead.

### Fixed

<<<<<<< HEAD
- Fixed an issue[#1192] in 11labs where we are trying to reconnect/disconnect the
  websocket connection even when the connection is already closed.
=======
- Fixed an `RTVI` issue that was causing `bot-tts-text` messages to be sent
  before being processed by the output transport.
>>>>>>> ad4cbdb1

## [0.0.56] - 2025-02-06

### Changed

- Use `gemini-2.0-flash-001` as the default model for `GoogleLLMSerivce`.

- Improved foundational examples 22b, 22c, and 22d to support function calling.
  With these base examples, `FunctionCallInProgressFrame` and
  `FunctionCallResultFrame` will no longer be blocked by the gates.

### Fixed

- Fixed a `TkLocalTransport` and `LocalAudioTransport` issues that was causing
  errors on cleanup.

- Fixed an issue that was causing `tests.utils` import to fail because of
  logging setup.

- Fixed a `SentryMetrics` issue that was preventing any metrics to be sent to
  Sentry and also was preventing from metrics frames to be pushed to the pipeline.

- Fixed an issue in `BaseOutputTransport` where incoming audio would not be
  resampled to the desired output sample rate.

- Fixed an issue with the `TwilioFrameSerializer` and `TelnyxFrameSerializer`
  where `twilio_sample_rate` and `telnyx_sample_rate` were incorrectly
  initialized to `audio_in_sample_rate`. Those values currently default to 8000
  and should be set manually from the serializer constructor if a different
  value is needed.

### Other

- Added a new `sentry-metrics` example.

## [0.0.55] - 2025-02-05

### Added

- Added a new `start_metadata` field to `PipelineParams`. The provided metadata
  will be set to the initial `StartFrame` being pushed from the `PipelineTask`.

- Added new fields to `PipelineParams` to control audio input and output sample
  rates for the whole pipeline. This allows controlling sample rates from a
  single place instead of having to specify sample rates in each
  service. Setting a sample rate to a service is still possible and will
  override the value from `PipelineParams`.

- Introduce audio resamplers (`BaseAudioResampler`). This is just a base class
  to implement audio resamplers. Currently, two implementations are provided
  `SOXRAudioResampler` and `ResampyResampler`. A new
  `create_default_resampler()` has been added (replacing the now deprecated
  `resample_audio()`).

- It is now possible to specify the asyncio event loop that a `PipelineTask` and
  all the processors should run on by passing it as a new argument to the
  `PipelineRunner`. This could allow running pipelines in multiple threads each
  one with its own event loop.

- Added a new `utils.TaskManager`. Instead of a global task manager we now have
  a task manager per `PipelineTask`. In the previous version the task manager
  was global, so running multiple simultaneous `PipelineTask`s could result in
  dangling task warnings which were not actually true. In order, for all the
  processors to know about the task manager, we pass it through the
  `StartFrame`. This means that processors should create tasks when they receive
  a `StartFrame` but not before (because they don't have a task manager yet).

- Added `TelnyxFrameSerializer` to support Telnyx calls. A full running example
  has also been added to `examples/telnyx-chatbot`.

- Allow pushing silence audio frames before `TTSStoppedFrame`. This might be
  useful for testing purposes, for example, passing bot audio to an STT service
  which usually needs additional audio data to detect the utterance stopped.

- `TwilioSerializer` now supports transport message frames. With this we can
  create Twilio emulators.

- Added a new transport: `WebsocketClientTransport`.

- Added a `metadata` field to `Frame` which makes it possible to pass custom
  data to all frames.

- Added `test/utils.py` inside of pipecat package.

### Changed

- `GatedOpenAILLMContextAggregator` now require keyword arguments. Also, a new
  `start_open` argument has been added to set the initial state of the gate.

- Added `organization` and `project` level authentication to
  `OpenAILLMService`.

- Improved the language checking logic in `ElevenLabsTTSService` and
  `ElevenLabsHttpTTSService` to properly handle language codes based on model
  compatibility, with appropriate warnings when language codes cannot be
  applied.

- Updated `GoogleLLMContext` to support pushing `LLMMessagesUpdateFrame`s that
  contain a combination of function calls, function call responses, system
  messages, or just messages.

- `InputDTMFFrame` is now based on `DTMFFrame`. There's also a new
  `OutputDTMFFrame` frame.

### Deprecated

- `resample_audio()` is now deprecated, use `create_default_resampler()`
  instead.

### Removed

- `AudioBufferProcessor.reset_audio_buffers()` has been removed, use
  `AudioBufferProcessor.start_recording()` and
  `AudioBufferProcessor.stop_recording()` instead.

### Fixed

- Fixed a `AudioBufferProcessor` that would cause crackling in some recordings.

- Fixed an issue in `AudioBufferProcessor` where user callback would not be
  called on task cancellation.

- Fixed an issue in `AudioBufferProcessor` that would cause wrong silence
  padding in some cases.

- Fixed an issue where `ElevenLabsTTSService` messages would return a 1009
  websocket error by increasing the max message size limit to 16MB.

- Fixed a `DailyTransport` issue that would cause events to be triggered before
  join finished.

- Fixed a `PipelineTask` issue that was preventing processors to be cleaned up
  after cancelling the task.

- Fixed an issue where queuing a `CancelFrame` to a pipeline task would not
  cause the task to finish. However, using `PipelineTask.cancel()` is still the
  recommended way to cancel a task.

### Other

- Improved Unit Test `run_test()` to use `PipelineTask` and
  `PipelineRunner`. There's now also some control around `StartFrame` and
  `EndFrame`. The `EndTaskFrame` has been removed since it doesn't seem
  necessary with this new approach.

- Updated `twilio-chatbot` with a few new features: use 8000 sample rate and
  avoid resampling, a new client useful for stress testing and testing locally
  without the need to make phone calls. Also, added audio recording on both the
  client and the server to make sure the audio sounds good.

- Updated examples to use `task.cancel()` to immediately exit the example when a
  participant leaves or disconnects, instead of pushing an `EndFrame`. Pushing
  an `EndFrame` causes the bot to run through everything that is internally
  queued (which could take some seconds). Note that using `task.cancel()` might
  not always be the best option and pushing an `EndFrame` could still be
  desirable to make sure all the pipeline is flushed.

## [0.0.54] - 2025-01-27

### Added

- In order to create tasks in Pipecat frame processors it is now recommended to
  use `FrameProcessor.create_task()` (which uses the new
  `utils.asyncio.create_task()`). It takes care of uncaught exceptions, task
  cancellation handling and task management. To cancel or wait for a task there
  is `FrameProcessor.cancel_task()` and `FrameProcessor.wait_for_task()`. All of
  Pipecat processors have been updated accordingly. Also, when a pipeline runner
  finishes, a warning about dangling tasks might appear, which indicates if any
  of the created tasks was never cancelled or awaited for (using these new
  functions).

- It is now possible to specify the period of the `PipelineTask` heartbeat
  frames with `heartbeats_period_secs`.

- Added `DailyMeetingTokenProperties` and `DailyMeetingTokenParams` Pydantic models
  for meeting token creation in `get_token` method of `DailyRESTHelper`.

- Added `enable_recording` and `geo` parameters to `DailyRoomProperties`.

- Added `RecordingsBucketConfig` to `DailyRoomProperties` to upload recordings to a custom AWS bucket.

### Changed

- Enhanced `UserIdleProcessor` with retry functionality and control over idle
  monitoring via new callback signature `(processor, retry_count) -> bool`.
  Updated the `17-detect-user-idle.py` to show how to use the `retry_count`.

- Add defensive error handling for `OpenAIRealtimeBetaLLMService`'s audio
  truncation. Audio truncation errors during interruptions now log a warning
  and allow the session to continue instead of throwing an exception.

- Modified `TranscriptProcessor` to use TTS text frames for more accurate assistant
  transcripts. Assistant messages are now aggregated based on bot speaking boundaries
  rather than LLM context, providing better handling of interruptions and partial
  utterances.

- Updated foundational examples `28a-transcription-processor-openai.py`,
  `28b-transcript-processor-anthropic.py`, and
  `28c-transcription-processor-gemini.py` to use the updated
  `TranscriptProcessor`.

### Fixed

- Fixed an `GeminiMultimodalLiveLLMService` issue that was preventing the user
  to push initial LLM assistant messages (using `LLMMessagesAppendFrame`).

- Added missing `FrameProcessor.cleanup()` calls to `Pipeline`,
  `ParallelPipeline` and `UserIdleProcessor`.

- Fixed a type error when using `voice_settings` in `ElevenLabsHttpTTSService`.

- Fixed an issue where `OpenAIRealtimeBetaLLMService` function calling resulted
  in an error.

- Fixed an issue in `AudioBufferProcessor` where the last audio buffer was not
  being processed, in cases where the `_user_audio_buffer` was smaller than the
  buffer size.

### Performance

- Replaced audio resampling library `resampy` with `soxr`. Resampling a 2:21s
  audio file from 24KHz to 16KHz took 1.41s with `resampy` and 0.031s with
  `soxr` with similar audio quality.

### Other

- Added initial unit test infrastructure.

## [0.0.53] - 2025-01-18

### Added

- Added `ElevenLabsHttpTTSService` which uses EleveLabs' HTTP API instead of the
  websocket one.

- Introduced pipeline frame observers. Observers can view all the frames that go
  through the pipeline without the need to inject processors in the
  pipeline. This can be useful, for example, to implement frame loggers or
  debuggers among other things. The example
  `examples/foundational/30-observer.py` shows how to add an observer to a
  pipeline for debugging.

- Introduced heartbeat frames. The pipeline task can now push periodic
  heartbeats down the pipeline when `enable_heartbeats=True`. Heartbeats are
  system frames that are supposed to make it all the way to the end of the
  pipeline. When a heartbeat frame is received the traversing time (i.e. the
  time it took to go through the whole pipeline) will be displayed (with TRACE
  logging) otherwise a warning will be shown. The example
  `examples/foundational/31-heartbeats.py` shows how to enable heartbeats and
  forces warnings to be displayed.

- Added `LLMTextFrame` and `TTSTextFrame` which should be pushed by LLM and TTS
  services respectively instead of `TextFrame`s.

- Added `OpenRouter` for OpenRouter integration with an OpenAI-compatible
  interface. Added foundational example `14m-function-calling-openrouter.py`.

- Added a new `WebsocketService` based class for TTS services, containing
  base functions and retry logic.

- Added `DeepSeekLLMService` for DeepSeek integration with an OpenAI-compatible
  interface. Added foundational example `14l-function-calling-deepseek.py`.

- Added `FunctionCallResultProperties` dataclass to provide a structured way to
  control function call behavior, including:

  - `run_llm`: Controls whether to trigger LLM completion
  - `on_context_updated`: Optional callback triggered after context update

- Added a new foundational example `07e-interruptible-playht-http.py` for easy
  testing of `PlayHTHttpTTSService`.

- Added support for Google TTS Journey voices in `GoogleTTSService`.

- Added `29-livekit-audio-chat.py`, as a new foundational examples for
  `LiveKitTransportLayer`.

- Added `enable_prejoin_ui`, `max_participants` and `start_video_off` params
  to `DailyRoomProperties`.

- Added `session_timeout` to `FastAPIWebsocketTransport` and
  `WebsocketServerTransport` for configuring session timeouts (in
  seconds). Triggers `on_session_timeout` for custom timeout handling.
  See [examples/websocket-server/bot.py](https://github.com/pipecat-ai/pipecat/blob/main/examples/websocket-server/bot.py).

- Added the new modalities option and helper function to set Gemini output
  modalities.

- Added `examples/foundational/26d-gemini-multimodal-live-text.py` which is
  using Gemini as TEXT modality and using another TTS provider for TTS process.

### Changed

- Modified `UserIdleProcessor` to start monitoring only after first
  conversation activity (`UserStartedSpeakingFrame` or
  `BotStartedSpeakingFrame`) instead of immediately.

- Modified `OpenAIAssistantContextAggregator` to support controlled completions
  and to emit context update callbacks via `FunctionCallResultProperties`.

- Added `aws_session_token` to the `PollyTTSService`.

- Changed the default model for `PlayHTHttpTTSService` to `Play3.0-mini-http`.

- `api_key`, `aws_access_key_id` and `region` are no longer required parameters
  for the PollyTTSService (AWSTTSService)

- Added `session_timeout` example in `examples/websocket-server/bot.py` to
  handle session timeout event.

- Changed `InputParams` in
  `src/pipecat/services/gemini_multimodal_live/gemini.py` to support different
  modalities.

- Changed `DeepgramSTTService` to send `finalize` event whenever VAD detects
  `UserStoppedSpeakingFrame`. This helps in faster transcriptions and clearing
  the `Deepgram` audio buffer.

### Fixed

- Fixed an issue where `DeepgramSTTService` was not generating metrics using
  pipeline's VAD.

- Fixed `UserIdleProcessor` not properly propagating `EndFrame`s through the
  pipeline.

- Fixed an issue where websocket based TTS services could incorrectly terminate
  their connection due to a retry counter not resetting.

- Fixed a `PipelineTask` issue that would cause a dangling task after stopping
  the pipeline with an `EndFrame`.

- Fixed an import issue for `PlayHTHttpTTSService`.

- Fixed an issue where languages couldn't be used with the `PlayHTHttpTTSService`.

- Fixed an issue where `OpenAIRealtimeBetaLLMService` audio chunks were hitting
  an error when truncating audio content.

- Fixed an issue where setting the voice and model for `RimeHttpTTSService`
  wasn't working.

- Fixed an issue where `IdleFrameProcessor` and `UserIdleProcessor` were getting
  initialized before the start of the pipeline.

## [0.0.52] - 2024-12-24

### Added

- Constructor arguments for GoogleLLMService to directly set tools and tool_config.

- Smart turn detection example (`22d-natural-conversation-gemini-audio.py`) that
  leverages Gemini 2.0 capabilities ().
  (see https://x.com/kwindla/status/1870974144831275410)

- Added `DailyTransport.send_dtmf()` to send dial-out DTMF tones.

- Added `DailyTransport.sip_call_transfer()` to forward SIP and PSTN calls to
  another address or number. For example, transfer a SIP call to a different
  SIP address or transfer a PSTN phone number to a different PSTN phone number.

- Added `DailyTransport.sip_refer()` to transfer incoming SIP/PSTN calls from
  outside Daily to another SIP/PSTN address.

- Added an `auto_mode` input parameter to `ElevenLabsTTSService`. `auto_mode`
  is set to `True` by default. Enabling this setting disables the chunk
  schedule and all buffers, which reduces latency.

- Added `KoalaFilter` which implement on device noise reduction using Koala
  Noise Suppression.
  (see https://picovoice.ai/platform/koala/)

- Added `CerebrasLLMService` for Cerebras integration with an OpenAI-compatible
  interface. Added foundational example `14k-function-calling-cerebras.py`.

- Pipecat now supports Python 3.13. We had a dependency on the `audioop` package
  which was deprecated and now removed on Python 3.13. We are now using
  `audioop-lts` (https://github.com/AbstractUmbra/audioop) to provide the same
  functionality.

- Added timestamped conversation transcript support:

  - New `TranscriptProcessor` factory provides access to user and assistant
    transcript processors.
  - `UserTranscriptProcessor` processes user speech with timestamps from
    transcription.
  - `AssistantTranscriptProcessor` processes assistant responses with LLM
    context timestamps.
  - Messages emitted with ISO 8601 timestamps indicating when they were spoken.
  - Supports all LLM formats (OpenAI, Anthropic, Google) via standard message
    format.
  - New examples: `28a-transcription-processor-openai.py`,
    `28b-transcription-processor-anthropic.py`, and
    `28c-transcription-processor-gemini.py`.

- Add support for more languages to ElevenLabs (Arabic, Croatian, Filipino,
  Tamil) and PlayHT (Afrikans, Albanian, Amharic, Arabic, Bengali, Croatian,
  Galician, Hebrew, Mandarin, Serbian, Tagalog, Urdu, Xhosa).

### Changed

- `PlayHTTTSService` uses the new v4 websocket API, which also fixes an issue
  where text inputted to the TTS didn't return audio.

- The default model for `ElevenLabsTTSService` is now `eleven_flash_v2_5`.

- `OpenAIRealtimeBetaLLMService` now takes a `model` parameter in the
  constructor.

- Updated the default model for the `OpenAIRealtimeBetaLLMService`.

- Room expiration (`exp`) in `DailyRoomProperties` is now optional (`None`) by
  default instead of automatically setting a 5-minute expiration time. You must
  explicitly set expiration time if desired.

### Deprecated

- `AWSTTSService` is now deprecated, use `PollyTTSService` instead.

### Fixed

- Fixed token counting in `GoogleLLMService`. Tokens were summed incorrectly
  (double-counted in many cases).

- Fixed an issue that could cause the bot to stop talking if there was a user
  interruption before getting any audio from the TTS service.

- Fixed an issue that would cause `ParallelPipeline` to handle `EndFrame`
  incorrectly causing the main pipeline to not terminate or terminate too early.

- Fixed an audio stuttering issue in `FastPitchTTSService`.

- Fixed a `BaseOutputTransport` issue that was causing non-audio frames being
  processed before the previous audio frames were played. This will allow, for
  example, sending a frame `A` after a `TTSSpeakFrame` and the frame `A` will
  only be pushed downstream after the audio generated from `TTSSpeakFrame` has
  been spoken.

- Fixed a `DeepgramSTTService` issue that was causing language to be passed as
  an object instead of a string resulting in the connection to fail.

## [0.0.51] - 2024-12-16

### Fixed

- Fixed an issue in websocket-based TTS services that was causing infinite
  reconnections (Cartesia, ElevenLabs, PlayHT and LMNT).

## [0.0.50] - 2024-12-11

### Added

- Added `GeminiMultimodalLiveLLMService`. This is an integration for Google's
  Gemini Multimodal Live API, supporting:

  - Real-time audio and video input processing
  - Streaming text responses with TTS
  - Audio transcription for both user and bot speech
  - Function calling
  - System instructions and context management
  - Dynamic parameter updates (temperature, top_p, etc.)

- Added `AudioTranscriber` utility class for handling audio transcription with
  Gemini models.

- Added new context classes for Gemini:

  - `GeminiMultimodalLiveContext`
  - `GeminiMultimodalLiveUserContextAggregator`
  - `GeminiMultimodalLiveAssistantContextAggregator`
  - `GeminiMultimodalLiveContextAggregatorPair`

- Added new foundational examples for `GeminiMultimodalLiveLLMService`:

  - `26-gemini-multimodal-live.py`
  - `26a-gemini-multimodal-live-transcription.py`
  - `26b-gemini-multimodal-live-video.py`
  - `26c-gemini-multimodal-live-video.py`

- Added `SimliVideoService`. This is an integration for Simli AI avatars.
  (see https://www.simli.com)

- Added NVIDIA Riva's `FastPitchTTSService` and `ParakeetSTTService`.
  (see https://www.nvidia.com/en-us/ai-data-science/products/riva/)

- Added `IdentityFilter`. This is the simplest frame filter that lets through
  all incoming frames.

- New `STTMuteStrategy` called `FUNCTION_CALL` which mutes the STT service
  during LLM function calls.

- `DeepgramSTTService` now exposes two event handlers `on_speech_started` and
  `on_utterance_end` that could be used to implement interruptions. See new
  example `examples/foundational/07c-interruptible-deepgram-vad.py`.

- Added `GroqLLMService`, `GrokLLMService`, and `NimLLMService` for Groq, Grok,
  and NVIDIA NIM API integration, with an OpenAI-compatible interface.

- New examples demonstrating function calling with Groq, Grok, Azure OpenAI,
  Fireworks, and NVIDIA NIM: `14f-function-calling-groq.py`,
  `14g-function-calling-grok.py`, `14h-function-calling-azure.py`,
  `14i-function-calling-fireworks.py`, and `14j-function-calling-nvidia.py`.

- In order to obtain the audio stored by the `AudioBufferProcessor` you can now
  also register an `on_audio_data` event handler. The `on_audio_data` handler
  will be called every time `buffer_size` (a new constructor argument) is
  reached. If `buffer_size` is 0 (default) you need to manually get the audio as
  before using `AudioBufferProcessor.merge_audio_buffers()`.

```
@audiobuffer.event_handler("on_audio_data")
async def on_audio_data(processor, audio, sample_rate, num_channels):
    await save_audio(audio, sample_rate, num_channels)
```

- Added a new RTVI message called `disconnect-bot`, which when handled pushes
  an `EndFrame` to trigger the pipeline to stop.

### Changed

- `STTMuteFilter` now supports multiple simultaneous muting strategies.

- `XTTSService` language now defaults to `Language.EN`.

- `SoundfileMixer` doesn't resample input files anymore to avoid startup
  delays. The sample rate of the provided sound files now need to match the
  sample rate of the output transport.

- Input frames (audio, image and transport messages) are now system frames. This
  means they are processed immediately by all processors instead of being queued
  internally.

- Expanded the transcriptions.language module to support a superset of
  languages.

- Updated STT and TTS services with language options that match the supported
  languages for each service.

- Updated the `AzureLLMService` to use the `OpenAILLMService`. Updated the
  `api_version` to `2024-09-01-preview`.

- Updated the `FireworksLLMService` to use the `OpenAILLMService`. Updated the
  default model to `accounts/fireworks/models/firefunction-v2`.

- Updated the `simple-chatbot` example to include a Javascript and React client
  example, using RTVI JS and React.

### Removed

- Removed `AppFrame`. This was used as a special user custom frame, but there's
  actually no use case for that.

### Fixed

- Fixed a `ParallelPipeline` issue that would cause system frames to be queued.

- Fixed `FastAPIWebsocketTransport` so it can work with binary data (e.g. using
  the protobuf serializer).

- Fixed an issue in `CartesiaTTSService` that could cause previous audio to be
  received after an interruption.

- Fixed Cartesia, ElevenLabs, LMNT and PlayHT TTS websocket
  reconnection. Before, if an error occurred no reconnection was happening.

- Fixed a `BaseOutputTransport` issue that was causing audio to be discarded
  after an `EndFrame` was received.

- Fixed an issue in `WebsocketServerTransport` and `FastAPIWebsocketTransport`
  that would cause a busy loop when using audio mixer.

- Fixed a `DailyTransport` and `LiveKitTransport` issue where connections were
  being closed in the input transport prematurely. This was causing frames
  queued inside the pipeline being discarded.

- Fixed an issue in `DailyTransport` that would cause some internal callbacks to
  not be executed.

- Fixed an issue where other frames were being processed while a `CancelFrame`
  was being pushed down the pipeline.

- `AudioBufferProcessor` now handles interruptions properly.

- Fixed a `WebsocketServerTransport` issue that would prevent interruptions with
  `TwilioSerializer` from working.

- `DailyTransport.capture_participant_video` now allows capturing user's screen
  share by simply passing `video_source="screenVideo"`.

- Fixed Google Gemini message handling to properly convert appended messages to
  Gemini's required format.

- Fixed an issue with `FireworksLLMService` where chat completions were failing
  by removing the `stream_options` from the chat completion options.

## [0.0.49] - 2024-11-17

### Added

- Added RTVI `on_bot_started` event which is useful in a single turn
  interaction.

- Added `DailyTransport` events `dialin-connected`, `dialin-stopped`,
  `dialin-error` and `dialin-warning`. Needs daily-python >= 0.13.0.

- Added `RimeHttpTTSService` and the `07q-interruptible-rime.py` foundational
  example.

- Added `STTMuteFilter`, a general-purpose processor that combines STT
  muting and interruption control. When active, it prevents both transcription
  and interruptions during bot speech. The processor supports multiple
  strategies: `FIRST_SPEECH` (mute only during bot's first
  speech), `ALWAYS` (mute during all bot speech), or `CUSTOM` (using provided
  callback).

- Added `STTMuteFrame`, a control frame that enables/disables speech
  transcription in STT services.

## [0.0.48] - 2024-11-10 "Antonio release"

### Added

- There's now an input queue in each frame processor. When you call
  `FrameProcessor.push_frame()` this will internally call
  `FrameProcessor.queue_frame()` on the next processor (upstream or downstream)
  and the frame will be internally queued (except system frames). Then, the
  queued frames will get processed. With this input queue it is also possible
  for FrameProcessors to block processing more frames by calling
  `FrameProcessor.pause_processing_frames()`. The way to resume processing
  frames is by calling `FrameProcessor.resume_processing_frames()`.

- Added audio filter `NoisereduceFilter`.

- Introduce input transport audio filters (`BaseAudioFilter`). Audio filters can
  be used to remove background noises before audio is sent to VAD.

- Introduce output transport audio mixers (`BaseAudioMixer`). Output transport
  audio mixers can be used, for example, to add background sounds or any other
  audio mixing functionality before the output audio is actually written to the
  transport.

- Added `GatedOpenAILLMContextAggregator`. This aggregator keeps the last
  received OpenAI LLM context frame and it doesn't let it through until the
  notifier is notified.

- Added `WakeNotifierFilter`. This processor expects a list of frame types and
  will execute a given callback predicate when a frame of any of those type is
  being processed. If the callback returns true the notifier will be notified.

- Added `NullFilter`. A null filter doesn't push any frames upstream or
  downstream. This is usually used to disable one of the pipelines in
  `ParallelPipeline`.

- Added `EventNotifier`. This can be used as a very simple synchronization
  feature between processors.

- Added `TavusVideoService`. This is an integration for Tavus digital twins.
  (see https://www.tavus.io/)

- Added `DailyTransport.update_subscriptions()`. This allows you to have fine
  grained control of what media subscriptions you want for each participant in a
  room.

- Added audio filter `KrispFilter`.

### Changed

- The following `DailyTransport` functions are now `async` which means they need
  to be awaited: `start_dialout`, `stop_dialout`, `start_recording`,
  `stop_recording`, `capture_participant_transcription` and
  `capture_participant_video`.

- Changed default output sample rate to 24000. This changes all TTS service to
  output to 24000 and also the default output transport sample rate. This
  improves audio quality at the cost of some extra bandwidth.

- `AzureTTSService` now uses Azure websockets instead of HTTP requests.

- The previous `AzureTTSService` HTTP implementation is now
  `AzureHttpTTSService`.

### Fixed

- Websocket transports (FastAPI and Websocket) now synchronize with time before
  sending data. This allows for interruptions to just work out of the box.

- Improved bot speaking detection for all TTS services by using actual bot
  audio.

- Fixed an issue that was generating constant bot started/stopped speaking
  frames for HTTP TTS services.

- Fixed an issue that was causing stuttering with AWS TTS service.

- Fixed an issue with PlayHTTTSService, where the TTFB metrics were reporting
  very small time values.

- Fixed an issue where AzureTTSService wasn't initializing the specified
  language.

### Other

- Add `23-bot-background-sound.py` foundational example.

- Added a new foundational example `22-natural-conversation.py`. This example
  shows how to achieve a more natural conversation detecting when the user ends
  statement.

## [0.0.47] - 2024-10-22

### Added

- Added `AssemblyAISTTService` and corresponding foundational examples
  `07o-interruptible-assemblyai.py` and `13d-assemblyai-transcription.py`.

- Added a foundational example for Gladia transcription:
  `13c-gladia-transcription.py`

### Changed

- Updated `GladiaSTTService` to use the V2 API.

- Changed `DailyTransport` transcription model to `nova-2-general`.

### Fixed

- Fixed an issue that would cause an import error when importing
  `SileroVADAnalyzer` from the old package `pipecat.vad.silero`.

- Fixed `enable_usage_metrics` to control LLM/TTS usage metrics separately
  from `enable_metrics`.

## [0.0.46] - 2024-10-19

### Added

- Added `audio_passthrough` parameter to `STTService`. If enabled it allows
  audio frames to be pushed downstream in case other processors need them.

- Added input parameter options for `PlayHTTTSService` and
  `PlayHTHttpTTSService`.

### Changed

- Changed `DeepgramSTTService` model to `nova-2-general`.

- Moved `SileroVAD` audio processor to `processors.audio.vad`.

- Module `utils.audio` is now `audio.utils`. A new `resample_audio` function has
  been added.

- `PlayHTTTSService` now uses PlayHT websockets instead of HTTP requests.

- The previous `PlayHTTTSService` HTTP implementation is now
  `PlayHTHttpTTSService`.

- `PlayHTTTSService` and `PlayHTHttpTTSService` now use a `voice_engine` of
  `PlayHT3.0-mini`, which allows for multi-lingual support.

- Renamed `OpenAILLMServiceRealtimeBeta` to `OpenAIRealtimeBetaLLMService` to
  match other services.

### Deprecated

- `LLMUserResponseAggregator` and `LLMAssistantResponseAggregator` are
  mostly deprecated, use `OpenAILLMContext` instead.

- The `vad` package is now deprecated and `audio.vad` should be used
  instead. The `avd` package will get removed in a future release.

### Fixed

- Fixed an issue that would cause an error if no VAD analyzer was passed to
  `LiveKitTransport` params.

- Fixed `SileroVAD` processor to support interruptions properly.

### Other

- Added `examples/foundational/07-interruptible-vad.py`. This is the same as
  `07-interruptible.py` but using the `SileroVAD` processor instead of passing
  the `VADAnalyzer` in the transport.

## [0.0.45] - 2024-10-16

### Changed

- Metrics messages have moved out from the transport's base output into RTVI.

## [0.0.44] - 2024-10-15

### Added

- Added support for OpenAI Realtime API with the new
  `OpenAILLMServiceRealtimeBeta` processor.
  (see https://platform.openai.com/docs/guides/realtime/overview)

- Added `RTVIBotTranscriptionProcessor` which will send the RTVI
  `bot-transcription` protocol message. These are TTS text aggregated (into
  sentences) messages.

- Added new input params to the `MarkdownTextFilter` utility. You can set
  `filter_code` to filter code from text and `filter_tables` to filter tables
  from text.

- Added `CanonicalMetricsService`. This processor uses the new
  `AudioBufferProcessor` to capture conversation audio and later send it to
  Canonical AI.
  (see https://canonical.chat/)

- Added `AudioBufferProcessor`. This processor can be used to buffer mixed user and
  bot audio. This can later be saved into an audio file or processed by some
  audio analyzer.

- Added `on_first_participant_joined` event to `LiveKitTransport`.

### Changed

- LLM text responses are now logged properly as unicode characters.

- `UserStartedSpeakingFrame`, `UserStoppedSpeakingFrame`,
  `BotStartedSpeakingFrame`, `BotStoppedSpeakingFrame`, `BotSpeakingFrame` and
  `UserImageRequestFrame` are now based from `SystemFrame`

### Fixed

- Merge `RTVIBotLLMProcessor`/`RTVIBotLLMTextProcessor` and
  `RTVIBotTTSProcessor`/`RTVIBotTTSTextProcessor` to avoid out of order issues.

- Fixed an issue in RTVI protocol that could cause a `bot-llm-stopped` or
  `bot-tts-stopped` message to be sent before a `bot-llm-text` or `bot-tts-text`
  message.

- Fixed `DeepgramSTTService` constructor settings not being merged with default
  ones.

- Fixed an issue in Daily transport that would cause tasks to be hanging if
  urgent transport messages were being sent from a transport event handler.

- Fixed an issue in `BaseOutputTransport` that would cause `EndFrame` to be
  pushed downed too early and call `FrameProcessor.cleanup()` before letting the
  transport stop properly.

## [0.0.43] - 2024-10-10

### Added

- Added a new util called `MarkdownTextFilter` which is a subclass of a new
  base class called `BaseTextFilter`. This is a configurable utility which
  is intended to filter text received by TTS services.

- Added new `RTVIUserLLMTextProcessor`. This processor will send an RTVI
  `user-llm-text` message with the user content's that was sent to the LLM.

### Changed

- `TransportMessageFrame` doesn't have an `urgent` field anymore, instead
  there's now a `TransportMessageUrgentFrame` which is a `SystemFrame` and
  therefore skip all internal queuing.

- For TTS services, convert inputted languages to match each service's language
  format

### Fixed

- Fixed an issue where changing a language with the Deepgram STT service
  wouldn't apply the change. This was fixed by disconnecting and reconnecting
  when the language changes.

## [0.0.42] - 2024-10-02

### Added

- `SentryMetrics` has been added to report frame processor metrics to
  Sentry. This is now possible because `FrameProcessorMetrics` can now be passed
  to `FrameProcessor`.

- Added Google TTS service and corresponding foundational example
  `07n-interruptible-google.py`

- Added AWS Polly TTS support and `07m-interruptible-aws.py` as an example.

- Added InputParams to Azure TTS service.

- Added `LivekitTransport` (audio-only for now).

- RTVI 0.2.0 is now supported.

- All `FrameProcessors` can now register event handlers.

```
tts = SomeTTSService(...)

@tts.event_handler("on_connected"):
async def on_connected(processor):
  ...
```

- Added `AsyncGeneratorProcessor`. This processor can be used together with a
  `FrameSerializer` as an async generator. It provides a `generator()` function
  that returns an `AsyncGenerator` and that yields serialized frames.

- Added `EndTaskFrame` and `CancelTaskFrame`. These are new frames that are
  meant to be pushed upstream to tell the pipeline task to stop nicely or
  immediately respectively.

- Added configurable LLM parameters (e.g., temperature, top_p, max_tokens, seed)
  for OpenAI, Anthropic, and Together AI services along with corresponding
  setter functions.

- Added `sample_rate` as a constructor parameter for TTS services.

- Pipecat has a pipeline-based architecture. The pipeline consists of frame
  processors linked to each other. The elements traveling across the pipeline
  are called frames.

  To have a deterministic behavior the frames traveling through the pipeline
  should always be ordered, except system frames which are out-of-band
  frames. To achieve that, each frame processor should only output frames from a
  single task.

  In this version all the frame processors have their own task to push
  frames. That is, when `push_frame()` is called the given frame will be put
  into an internal queue (with the exception of system frames) and a frame
  processor task will push it out.

- Added pipeline clocks. A pipeline clock is used by the output transport to
  know when a frame needs to be presented. For that, all frames now have an
  optional `pts` field (prensentation timestamp). There's currently just one
  clock implementation `SystemClock` and the `pts` field is currently only used
  for `TextFrame`s (audio and image frames will be next).

- A clock can now be specified to `PipelineTask` (defaults to
  `SystemClock`). This clock will be passed to each frame processor via the
  `StartFrame`.

- Added `CartesiaHttpTTSService`.

- `DailyTransport` now supports setting the audio bitrate to improve audio
  quality through the `DailyParams.audio_out_bitrate` parameter. The new
  default is 96kbps.

- `DailyTransport` now uses the number of audio output channels (1 or 2) to set
  mono or stereo audio when needed.

- Interruptions support has been added to `TwilioFrameSerializer` when using
  `FastAPIWebsocketTransport`.

- Added new `LmntTTSService` text-to-speech service.
  (see https://www.lmnt.com/)

- Added `TTSModelUpdateFrame`, `TTSLanguageUpdateFrame`, `STTModelUpdateFrame`,
  and `STTLanguageUpdateFrame` frames to allow you to switch models, language
  and voices in TTS and STT services.

- Added new `transcriptions.Language` enum.

### Changed

- Context frames are now pushed downstream from assistant context aggregators.

- Removed Silero VAD torch dependency.

- Updated individual update settings frame classes into a single
  `ServiceUpdateSettingsFrame` class.

- We now distinguish between input and output audio and image frames. We
  introduce `InputAudioRawFrame`, `OutputAudioRawFrame`, `InputImageRawFrame`
  and `OutputImageRawFrame` (and other subclasses of those). The input frames
  usually come from an input transport and are meant to be processed inside the
  pipeline to generate new frames. However, the input frames will not be sent
  through an output transport. The output frames can also be processed by any
  frame processor in the pipeline and they are allowed to be sent by the output
  transport.

- `ParallelTask` has been renamed to `SyncParallelPipeline`. A
  `SyncParallelPipeline` is a frame processor that contains a list of different
  pipelines to be executed concurrently. The difference between a
  `SyncParallelPipeline` and a `ParallelPipeline` is that, given an input frame,
  the `SyncParallelPipeline` will wait for all the internal pipelines to
  complete. This is achieved by making sure the last processor in each of the
  pipelines is synchronous (e.g. an HTTP-based service that waits for the
  response).

- `StartFrame` is back a system frame to make sure it's processed immediately by
  all processors. `EndFrame` stays a control frame since it needs to be ordered
  allowing the frames in the pipeline to be processed.

- Updated `MoondreamService` revision to `2024-08-26`.

- `CartesiaTTSService` and `ElevenLabsTTSService` now add presentation
  timestamps to their text output. This allows the output transport to push the
  text frames downstream at almost the same time the words are spoken. We say
  "almost" because currently the audio frames don't have presentation timestamp
  but they should be played at roughly the same time.

- `DailyTransport.on_joined` event now returns the full session data instead of
  just the participant.

- `CartesiaTTSService` is now a subclass of `TTSService`.

- `DeepgramSTTService` is now a subclass of `STTService`.

- `WhisperSTTService` is now a subclass of `SegmentedSTTService`. A
  `SegmentedSTTService` is a `STTService` where the provided audio is given in a
  big chunk (i.e. from when the user starts speaking until the user stops
  speaking) instead of a continous stream.

### Fixed

- Fixed OpenAI multiple function calls.

- Fixed a Cartesia TTS issue that would cause audio to be truncated in some
  cases.

- Fixed a `BaseOutputTransport` issue that would stop audio and video rendering
  tasks (after receiving and `EndFrame`) before the internal queue was emptied,
  causing the pipeline to finish prematurely.

- `StartFrame` should be the first frame every processor receives to avoid
  situations where things are not initialized (because initialization happens on
  `StartFrame`) and other frames come in resulting in undesired behavior.

### Performance

- `obj_id()` and `obj_count()` now use `itertools.count` avoiding the need of
  `threading.Lock`.

### Other

- Pipecat now uses Ruff as its formatter (https://github.com/astral-sh/ruff).

## [0.0.41] - 2024-08-22

### Added

- Added `LivekitFrameSerializer` audio frame serializer.

### Fixed

- Fix `FastAPIWebsocketOutputTransport` variable name clash with subclass.

- Fix an `AnthropicLLMService` issue with empty arguments in function calling.

### Other

- Fixed `studypal` example errors.

## [0.0.40] - 2024-08-20

### Added

- VAD parameters can now be dynamicallt updated using the
  `VADParamsUpdateFrame`.

- `ErrorFrame` has now a `fatal` field to indicate the bot should exit if a
  fatal error is pushed upstream (false by default). A new `FatalErrorFrame`
  that sets this flag to true has been added.

- `AnthropicLLMService` now supports function calling and initial support for
  prompt caching.
  (see https://www.anthropic.com/news/prompt-caching)

- `ElevenLabsTTSService` can now specify ElevenLabs input parameters such as
  `output_format`.

- `TwilioFrameSerializer` can now specify Twilio's and Pipecat's desired sample
  rates to use.

- Added new `on_participant_updated` event to `DailyTransport`.

- Added `DailyRESTHelper.delete_room_by_name()` and
  `DailyRESTHelper.delete_room_by_url()`.

- Added LLM and TTS usage metrics. Those are enabled when
  `PipelineParams.enable_usage_metrics` is True.

- `AudioRawFrame`s are now pushed downstream from the base output
  transport. This allows capturing the exact words the bot says by adding an STT
  service at the end of the pipeline.

- Added new `GStreamerPipelineSource`. This processor can generate image or
  audio frames from a GStreamer pipeline (e.g. reading an MP4 file, and RTP
  stream or anything supported by GStreamer).

- Added `TransportParams.audio_out_is_live`. This flag is False by default and
  it is useful to indicate we should not synchronize audio with sporadic images.

- Added new `BotStartedSpeakingFrame` and `BotStoppedSpeakingFrame` control
  frames. These frames are pushed upstream and they should wrap
  `BotSpeakingFrame`.

- Transports now allow you to register event handlers without decorators.

### Changed

- Support RTVI message protocol 0.1. This includes new messages, support for
  messages responses, support for actions, configuration, webhooks and a bunch
  of new cool stuff.
  (see https://docs.rtvi.ai/)

- `SileroVAD` dependency is now imported via pip's `silero-vad` package.

- `ElevenLabsTTSService` now uses `eleven_turbo_v2_5` model by default.

- `BotSpeakingFrame` is now a control frame.

- `StartFrame` is now a control frame similar to `EndFrame`.

- `DeepgramTTSService` now is more customizable. You can adjust the encoding and
  sample rate.

### Fixed

- `TTSStartFrame` and `TTSStopFrame` are now sent when TTS really starts and
  stops. This allows for knowing when the bot starts and stops speaking even
  with asynchronous services (like Cartesia).

- Fixed `AzureSTTService` transcription frame timestamps.

- Fixed an issue with `DailyRESTHelper.create_room()` expirations which would
  cause this function to stop working after the initial expiration elapsed.

- Improved `EndFrame` and `CancelFrame` handling. `EndFrame` should end things
  gracefully while a `CancelFrame` should cancel all running tasks as soon as
  possible.

- Fixed an issue in `AIService` that would cause a yielded `None` value to be
  processed.

- RTVI's `bot-ready` message is now sent when the RTVI pipeline is ready and
  a first participant joins.

- Fixed a `BaseInputTransport` issue that was causing incoming system frames to
  be queued instead of being pushed immediately.

- Fixed a `BaseInputTransport` issue that was causing start/stop interruptions
  incoming frames to not cancel tasks and be processed properly.

### Other

- Added `studypal` example (from to the Cartesia folks!).

- Most examples now use Cartesia.

- Added examples `foundational/19a-tools-anthropic.py`,
  `foundational/19b-tools-video-anthropic.py` and
  `foundational/19a-tools-togetherai.py`.

- Added examples `foundational/18-gstreamer-filesrc.py` and
  `foundational/18a-gstreamer-videotestsrc.py` that show how to use
  `GStreamerPipelineSource`

- Remove `requests` library usage.

- Cleanup examples and use `DailyRESTHelper`.

## [0.0.39] - 2024-07-23

### Fixed

- Fixed a regression introduced in 0.0.38 that would cause Daily transcription
  to stop the Pipeline.

## [0.0.38] - 2024-07-23

### Added

- Added `force_reload`, `skip_validation` and `trust_repo` to `SileroVAD` and
  `SileroVADAnalyzer`. This allows caching and various GitHub repo validations.

- Added `send_initial_empty_metrics` flag to `PipelineParams` to request for
  initial empty metrics (zero values). True by default.

### Fixed

- Fixed initial metrics format. It was using the wrong keys name/time instead of
  processor/value.

- STT services should be using ISO 8601 time format for transcription frames.

- Fixed an issue that would cause Daily transport to show a stop transcription
  error when actually none occurred.

## [0.0.37] - 2024-07-22

### Added

- Added `RTVIProcessor` which implements the RTVI-AI standard.
  See https://github.com/rtvi-ai

- Added `BotInterruptionFrame` which allows interrupting the bot while talking.

- Added `LLMMessagesAppendFrame` which allows appending messages to the current
  LLM context.

- Added `LLMMessagesUpdateFrame` which allows changing the LLM context for the
  one provided in this new frame.

- Added `LLMModelUpdateFrame` which allows updating the LLM model.

- Added `TTSSpeakFrame` which causes the bot say some text. This text will not
  be part of the LLM context.

- Added `TTSVoiceUpdateFrame` which allows updating the TTS voice.

### Removed

- We remove the `LLMResponseStartFrame` and `LLMResponseEndFrame` frames. These
  were added in the past to properly handle interruptions for the
  `LLMAssistantContextAggregator`. But the `LLMContextAggregator` is now based
  on `LLMResponseAggregator` which handles interruptions properly by just
  processing the `StartInterruptionFrame`, so there's no need for these extra
  frames any more.

### Fixed

- Fixed an issue with `StatelessTextTransformer` where it was pushing a string
  instead of a `TextFrame`.

- `TTSService` end of sentence detection has been improved. It now works with
  acronyms, numbers, hours and others.

- Fixed an issue in `TTSService` that would not properly flush the current
  aggregated sentence if an `LLMFullResponseEndFrame` was found.

### Performance

- `CartesiaTTSService` now uses websockets which improves speed. It also
  leverages the new Cartesia contexts which maintains generated audio prosody
  when multiple inputs are sent, therefore improving audio quality a lot.

## [0.0.36] - 2024-07-02

### Added

- Added `GladiaSTTService`.
  See https://docs.gladia.io/chapters/speech-to-text-api/pages/live-speech-recognition

- Added `XTTSService`. This is a local Text-To-Speech service.
  See https://github.com/coqui-ai/TTS

- Added `UserIdleProcessor`. This processor can be used to wait for any
  interaction with the user. If the user doesn't say anything within a given
  timeout a provided callback is called.

- Added `IdleFrameProcessor`. This processor can be used to wait for frames
  within a given timeout. If no frame is received within the timeout a provided
  callback is called.

- Added new frame `BotSpeakingFrame`. This frame will be continuously pushed
  upstream while the bot is talking.

- It is now possible to specify a Silero VAD version when using `SileroVADAnalyzer`
  or `SileroVAD`.

- Added `AysncFrameProcessor` and `AsyncAIService`. Some services like
  `DeepgramSTTService` need to process things asynchronously. For example, audio
  is sent to Deepgram but transcriptions are not returned immediately. In these
  cases we still require all frames (except system frames) to be pushed
  downstream from a single task. That's what `AsyncFrameProcessor` is for. It
  creates a task and all frames should be pushed from that task. So, whenever a
  new Deepgram transcription is ready that transcription will also be pushed
  from this internal task.

- The `MetricsFrame` now includes processing metrics if metrics are enabled. The
  processing metrics indicate the time a processor needs to generate all its
  output. Note that not all processors generate these kind of metrics.

### Changed

- `WhisperSTTService` model can now also be a string.

- Added missing \* keyword separators in services.

### Fixed

- `WebsocketServerTransport` doesn't try to send frames anymore if serializers
  returns `None`.

- Fixed an issue where exceptions that occurred inside frame processors were
  being swallowed and not displayed.

- Fixed an issue in `FastAPIWebsocketTransport` where it would still try to send
  data to the websocket after being closed.

### Other

- Added Fly.io deployment example in `examples/deployment/flyio-example`.

- Added new `17-detect-user-idle.py` example that shows how to use the new
  `UserIdleProcessor`.

## [0.0.35] - 2024-06-28

### Changed

- `FastAPIWebsocketParams` now require a serializer.

- `TwilioFrameSerializer` now requires a `streamSid`.

### Fixed

- Silero VAD number of frames needs to be 512 for 16000 sample rate or 256 for
  8000 sample rate.

## [0.0.34] - 2024-06-25

### Fixed

- Fixed an issue with asynchronous STT services (Deepgram and Azure) that could
  interruptions to ignore transcriptions.

- Fixed an issue introduced in 0.0.33 that would cause the LLM to generate
  shorter output.

## [0.0.33] - 2024-06-25

### Changed

- Upgraded to Cartesia's new Python library 1.0.0. `CartesiaTTSService` now
  expects a voice ID instead of a voice name (you can get the voice ID from
  Cartesia's playground). You can also specify the audio `sample_rate` and
  `encoding` instead of the previous `output_format`.

### Fixed

- Fixed an issue with asynchronous STT services (Deepgram and Azure) that could
  cause static audio issues and interruptions to not work properly when dealing
  with multiple LLMs sentences.

- Fixed an issue that could mix new LLM responses with previous ones when
  handling interruptions.

- Fixed a Daily transport blocking situation that occurred while reading audio
  frames after a participant left the room. Needs daily-python >= 0.10.1.

## [0.0.32] - 2024-06-22

### Added

- Allow specifying a `DeepgramSTTService` url which allows using on-prem
  Deepgram.

- Added new `FastAPIWebsocketTransport`. This is a new websocket transport that
  can be integrated with FastAPI websockets.

- Added new `TwilioFrameSerializer`. This is a new serializer that knows how to
  serialize and deserialize audio frames from Twilio.

- Added Daily transport event: `on_dialout_answered`. See
  https://reference-python.daily.co/api_reference.html#daily.EventHandler

- Added new `AzureSTTService`. This allows you to use Azure Speech-To-Text.

### Performance

- Convert `BaseOutputTransport` and `BaseOutputTransport` to fully use asyncio
  and remove the use of threads.

### Other

- Added `twilio-chatbot`. This is an example that shows how to integrate Twilio
  phone numbers with a Pipecat bot.

- Updated `07f-interruptible-azure.py` to use `AzureLLMService`,
  `AzureSTTService` and `AzureTTSService`.

## [0.0.31] - 2024-06-13

### Performance

- Break long audio frames into 20ms chunks instead of 10ms.

## [0.0.30] - 2024-06-13

### Added

- Added `report_only_initial_ttfb` to `PipelineParams`. This will make it so
  only the initial TTFB metrics after the user stops talking are reported.

- Added `OpenPipeLLMService`. This service will let you run OpenAI through
  OpenPipe's SDK.

- Allow specifying frame processors' name through a new `name` constructor
  argument.

- Added `DeepgramSTTService`. This service has an ongoing websocket
  connection. To handle this, it subclasses `AIService` instead of
  `STTService`. The output of this service will be pushed from the same task,
  except system frames like `StartFrame`, `CancelFrame` or
  `StartInterruptionFrame`.

### Changed

- `FrameSerializer.deserialize()` can now return `None` in case it is not
  possible to desearialize the given data.

- `daily_rest.DailyRoomProperties` now allows extra unknown parameters.

### Fixed

- Fixed an issue where `DailyRoomProperties.exp` always had the same old
  timestamp unless set by the user.

- Fixed a couple of issues with `WebsocketServerTransport`. It needed to use
  `push_audio_frame()` and also VAD was not working properly.

- Fixed an issue that would cause LLM aggregator to fail with small
  `VADParams.stop_secs` values.

- Fixed an issue where `BaseOutputTransport` would send longer audio frames
  preventing interruptions.

### Other

- Added new `07h-interruptible-openpipe.py` example. This example shows how to
  use OpenPipe to run OpenAI LLMs and get the logs stored in OpenPipe.

- Added new `dialin-chatbot` example. This examples shows how to call the bot
  using a phone number.

## [0.0.29] - 2024-06-07

### Added

- Added a new `FunctionFilter`. This filter will let you filter frames based on
  a given function, except system messages which should never be filtered.

- Added `FrameProcessor.can_generate_metrics()` method to indicate if a
  processor can generate metrics. In the future this might get an extra argument
  to ask for a specific type of metric.

- Added `BasePipeline`. All pipeline classes should be based on this class. All
  subclasses should implement a `processors_with_metrics()` method that returns
  a list of all `FrameProcessor`s in the pipeline that can generate metrics.

- Added `enable_metrics` to `PipelineParams`.

- Added `MetricsFrame`. The `MetricsFrame` will report different metrics in the
  system. Right now, it can report TTFB (Time To First Byte) values for
  different services, that is the time spent between the arrival of a `Frame` to
  the processor/service until the first `DataFrame` is pushed downstream. If
  metrics are enabled an intial `MetricsFrame` with all the services in the
  pipeline will be sent.

- Added TTFB metrics and debug logging for TTS services.

### Changed

- Moved `ParallelTask` to `pipecat.pipeline.parallel_task`.

### Fixed

- Fixed PlayHT TTS service to work properly async.

## [0.0.28] - 2024-06-05

### Fixed

- Fixed an issue with `SileroVADAnalyzer` that would cause memory to keep
  growing indefinitely.

## [0.0.27] - 2024-06-05

### Added

- Added `DailyTransport.participants()` and `DailyTransport.participant_counts()`.

## [0.0.26] - 2024-06-05

### Added

- Added `OpenAITTSService`.

- Allow passing `output_format` and `model_id` to `CartesiaTTSService` to change
  audio sample format and the model to use.

- Added `DailyRESTHelper` which helps you create Daily rooms and tokens in an
  easy way.

- `PipelineTask` now has a `has_finished()` method to indicate if the task has
  completed. If a task is never ran `has_finished()` will return False.

- `PipelineRunner` now supports SIGTERM. If received, the runner will be
  canceled.

### Fixed

- Fixed an issue where `BaseInputTransport` and `BaseOutputTransport` where
  stopping push tasks before pushing `EndFrame` frames could cause the bots to
  get stuck.

- Fixed an error closing local audio transports.

- Fixed an issue with Deepgram TTS that was introduced in the previous release.

- Fixed `AnthropicLLMService` interruptions. If an interruption occurred, a
  `user` message could be appended after the previous `user` message. Anthropic
  does not allow that because it requires alternate `user` and `assistant`
  messages.

### Performance

- The `BaseInputTransport` does not pull audio frames from sub-classes any
  more. Instead, sub-classes now push audio frames into a queue in the base
  class. Also, `DailyInputTransport` now pushes audio frames every 20ms instead
  of 10ms.

- Remove redundant camera input thread from `DailyInputTransport`. This should
  improve performance a little bit when processing participant videos.

- Load Cartesia voice on startup.

## [0.0.25] - 2024-05-31

### Added

- Added WebsocketServerTransport. This will create a websocket server and will
  read messages coming from a client. The messages are serialized/deserialized
  with protobufs. See `examples/websocket-server` for a detailed example.

- Added function calling (LLMService.register_function()). This will allow the
  LLM to call functions you have registered when needed. For example, if you
  register a function to get the weather in Los Angeles and ask the LLM about
  the weather in Los Angeles, the LLM will call your function.
  See https://platform.openai.com/docs/guides/function-calling

- Added new `LangchainProcessor`.

- Added Cartesia TTS support (https://cartesia.ai/)

### Fixed

- Fixed SileroVAD frame processor.

- Fixed an issue where `camera_out_enabled` would cause the highg CPU usage if
  no image was provided.

### Performance

- Removed unnecessary audio input tasks.

## [0.0.24] - 2024-05-29

### Added

- Exposed `on_dialin_ready` for Daily transport SIP endpoint handling. This
  notifies when the Daily room SIP endpoints are ready. This allows integrating
  with third-party services like Twilio.

- Exposed Daily transport `on_app_message` event.

- Added Daily transport `on_call_state_updated` event.

- Added Daily transport `start_recording()`, `stop_recording` and
  `stop_dialout`.

### Changed

- Added `PipelineParams`. This replaces the `allow_interruptions` argument in
  `PipelineTask` and will allow future parameters in the future.

- Fixed Deepgram Aura TTS base_url and added ErrorFrame reporting.

- GoogleLLMService `api_key` argument is now mandatory.

### Fixed

- Daily tranport `dialin-ready` doesn't not block anymore and it now handles
  timeouts.

- Fixed AzureLLMService.

## [0.0.23] - 2024-05-23

### Fixed

- Fixed an issue handling Daily transport `dialin-ready` event.

## [0.0.22] - 2024-05-23

### Added

- Added Daily transport `start_dialout()` to be able to make phone or SIP calls.
  See https://reference-python.daily.co/api_reference.html#daily.CallClient.start_dialout

- Added Daily transport support for dial-in use cases.

- Added Daily transport events: `on_dialout_connected`, `on_dialout_stopped`,
  `on_dialout_error` and `on_dialout_warning`. See
  https://reference-python.daily.co/api_reference.html#daily.EventHandler

## [0.0.21] - 2024-05-22

### Added

- Added vision support to Anthropic service.

- Added `WakeCheckFilter` which allows you to pass information downstream only
  if you say a certain phrase/word.

### Changed

- `FrameSerializer.serialize()` and `FrameSerializer.deserialize()` are now
  `async`.

- `Filter` has been renamed to `FrameFilter` and it's now under
  `processors/filters`.

### Fixed

- Fixed Anthropic service to use new frame types.

- Fixed an issue in `LLMUserResponseAggregator` and `UserResponseAggregator`
  that would cause frames after a brief pause to not be pushed to the LLM.

- Clear the audio output buffer if we are interrupted.

- Re-add exponential smoothing after volume calculation. This makes sure the
  volume value being used doesn't fluctuate so much.

## [0.0.20] - 2024-05-22

### Added

- In order to improve interruptions we now compute a loudness level using
  [pyloudnorm](https://github.com/csteinmetz1/pyloudnorm). The audio coming
  WebRTC transports (e.g. Daily) have an Automatic Gain Control (AGC) algorithm
  applied to the signal, however we don't do that on our local PyAudio
  signals. This means that currently incoming audio from PyAudio is kind of
  broken. We will fix it in future releases.

### Fixed

- Fixed an issue where `StartInterruptionFrame` would cause
  `LLMUserResponseAggregator` to push the accumulated text causing the LLM
  respond in the wrong task. The `StartInterruptionFrame` should not trigger any
  new LLM response because that would be spoken in a different task.

- Fixed an issue where tasks and threads could be paused because the executor
  didn't have more tasks available. This was causing issues when cancelling and
  recreating tasks during interruptions.

## [0.0.19] - 2024-05-20

### Changed

- `LLMUserResponseAggregator` and `LLMAssistantResponseAggregator` internal
  messages are now exposed through the `messages` property.

### Fixed

- Fixed an issue where `LLMAssistantResponseAggregator` was not accumulating the
  full response but short sentences instead. If there's an interruption we only
  accumulate what the bot has spoken until now in a long response as well.

## [0.0.18] - 2024-05-20

### Fixed

- Fixed an issue in `DailyOuputTransport` where transport messages were not
  being sent.

## [0.0.17] - 2024-05-19

### Added

- Added `google.generativeai` model support, including vision. This new `google`
  service defaults to using `gemini-1.5-flash-latest`. Example in
  `examples/foundational/12a-describe-video-gemini-flash.py`.

- Added vision support to `openai` service. Example in
  `examples/foundational/12a-describe-video-gemini-flash.py`.

- Added initial interruptions support. The assistant contexts (or aggregators)
  should now be placed after the output transport. This way, only the completed
  spoken context is added to the assistant context.

- Added `VADParams` so you can control voice confidence level and others.

- `VADAnalyzer` now uses an exponential smoothed volume to improve speech
  detection. This is useful when voice confidence is high (because there's
  someone talking near you) but volume is low.

### Fixed

- Fixed an issue where TTSService was not pushing TextFrames downstream.

- Fixed issues with Ctrl-C program termination.

- Fixed an issue that was causing `StopTaskFrame` to actually not exit the
  `PipelineTask`.

## [0.0.16] - 2024-05-16

### Fixed

- `DailyTransport`: don't publish camera and audio tracks if not enabled.

- Fixed an issue in `BaseInputTransport` that was causing frames pushed
  downstream not pushed in the right order.

## [0.0.15] - 2024-05-15

### Fixed

- Quick hot fix for receiving `DailyTransportMessage`.

## [0.0.14] - 2024-05-15

### Added

- Added `DailyTransport` event `on_participant_left`.

- Added support for receiving `DailyTransportMessage`.

### Fixed

- Images are now resized to the size of the output camera. This was causing
  images not being displayed.

- Fixed an issue in `DailyTransport` that would not allow the input processor to
  shutdown if no participant ever joined the room.

- Fixed base transports start and stop. In some situation processors would halt
  or not shutdown properly.

## [0.0.13] - 2024-05-14

### Changed

- `MoondreamService` argument `model_id` is now `model`.

- `VADAnalyzer` arguments have been renamed for more clarity.

### Fixed

- Fixed an issue with `DailyInputTransport` and `DailyOutputTransport` that
  could cause some threads to not start properly.

- Fixed `STTService`. Add `max_silence_secs` and `max_buffer_secs` to handle
  better what's being passed to the STT service. Also add exponential smoothing
  to the RMS.

- Fixed `WhisperSTTService`. Add `no_speech_prob` to avoid garbage output text.

## [0.0.12] - 2024-05-14

### Added

- Added `DailyTranscriptionSettings` to be able to specify transcription
  settings much easier (e.g. language).

### Other

- Updated `simple-chatbot` with Spanish.

- Add missing dependencies in some of the examples.

## [0.0.11] - 2024-05-13

### Added

- Allow stopping pipeline tasks with new `StopTaskFrame`.

### Changed

- TTS, STT and image generation service now use `AsyncGenerator`.

### Fixed

- `DailyTransport`: allow registering for participant transcriptions even if
  input transport is not initialized yet.

### Other

- Updated `storytelling-chatbot`.

## [0.0.10] - 2024-05-13

### Added

- Added Intel GPU support to `MoondreamService`.

- Added support for sending transport messages (e.g. to communicate with an app
  at the other end of the transport).

- Added `FrameProcessor.push_error()` to easily send an `ErrorFrame` upstream.

### Fixed

- Fixed Azure services (TTS and image generation).

### Other

- Updated `simple-chatbot`, `moondream-chatbot` and `translation-chatbot`
  examples.

## [0.0.9] - 2024-05-12

### Changed

Many things have changed in this version. Many of the main ideas such as frames,
processors, services and transports are still there but some things have changed
a bit.

- `Frame`s describe the basic units for processing. For example, text, image or
  audio frames. Or control frames to indicate a user has started or stopped
  speaking.

- `FrameProcessor`s process frames (e.g. they convert a `TextFrame` to an
  `ImageRawFrame`) and push new frames downstream or upstream to their linked
  peers.

- `FrameProcessor`s can be linked together. The easiest wait is to use the
  `Pipeline` which is a container for processors. Linking processors allow
  frames to travel upstream or downstream easily.

- `Transport`s are a way to send or receive frames. There can be local
  transports (e.g. local audio or native apps), network transports
  (e.g. websocket) or service transports (e.g. https://daily.co).

- `Pipeline`s are just a processor container for other processors.

- A `PipelineTask` know how to run a pipeline.

- A `PipelineRunner` can run one or more tasks and it is also used, for example,
  to capture Ctrl-C from the user.

## [0.0.8] - 2024-04-11

### Added

- Added `FireworksLLMService`.

- Added `InterimTranscriptionFrame` and enable interim results in
  `DailyTransport` transcriptions.

### Changed

- `FalImageGenService` now uses new `fal_client` package.

### Fixed

- `FalImageGenService`: use `asyncio.to_thread` to not block main loop when
  generating images.

- Allow `TranscriptionFrame` after an end frame (transcriptions can be delayed
  and received after `UserStoppedSpeakingFrame`).

## [0.0.7] - 2024-04-10

### Added

- Add `use_cpu` argument to `MoondreamService`.

## [0.0.6] - 2024-04-10

### Added

- Added `FalImageGenService.InputParams`.

- Added `URLImageFrame` and `UserImageFrame`.

- Added `UserImageRequestFrame` and allow requesting an image from a participant.

- Added base `VisionService` and `MoondreamService`

### Changed

- Don't pass `image_size` to `ImageGenService`, images should have their own size.

- `ImageFrame` now receives a tuple`(width,height)` to specify the size.

- `on_first_other_participant_joined` now gets a participant argument.

### Fixed

- Check if camera, speaker and microphone are enabled before writing to them.

### Performance

- `DailyTransport` only subscribe to desired participant video track.

## [0.0.5] - 2024-04-06

### Changed

- Use `camera_bitrate` and `camera_framerate`.

- Increase `camera_framerate` to 30 by default.

### Fixed

- Fixed `LocalTransport.read_audio_frames`.

## [0.0.4] - 2024-04-04

### Added

- Added project optional dependencies `[silero,openai,...]`.

### Changed

- Moved thransports to its own directory.

- Use `OPENAI_API_KEY` instead of `OPENAI_CHATGPT_API_KEY`.

### Fixed

- Don't write to microphone/speaker if not enabled.

### Other

- Added live translation example.

- Fix foundational examples.

## [0.0.3] - 2024-03-13

### Other

- Added `storybot` and `chatbot` examples.

## [0.0.2] - 2024-03-12

Initial public release.<|MERGE_RESOLUTION|>--- conflicted
+++ resolved
@@ -44,13 +44,11 @@
 
 ### Fixed
 
-<<<<<<< HEAD
+- Fixed an `RTVI` issue that was causing `bot-tts-text` messages to be sent
+  before being processed by the output transport.
+
 - Fixed an issue[#1192] in 11labs where we are trying to reconnect/disconnect the
   websocket connection even when the connection is already closed.
-=======
-- Fixed an `RTVI` issue that was causing `bot-tts-text` messages to be sent
-  before being processed by the output transport.
->>>>>>> ad4cbdb1
 
 ## [0.0.56] - 2025-02-06
 
