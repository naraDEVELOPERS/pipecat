--- conflicted
+++ resolved
@@ -9,17 +9,15 @@
 
 ### Added
 
-<<<<<<< HEAD
-- Added `GoogleLLMOpenAIBetaService` for Google LLM integration with an
-  OpenAI-compatible interface. Added foundational example
-  `14o-function-calling-gemini-openai-format.py`.
-=======
 - Added a new frame, `ServerMessageFrame`, and RTVI message `RTVIServerMessage`
   which provides a generic mechanism for sending custom messages from server to
   client. The `ServerMessageFrame` is processed by the `RTVIObserver` and will
   be delivered to the client's `onServerMessage` callback or `ServerMessage`
   event.
->>>>>>> d5b63430
+
+- Added `GoogleLLMOpenAIBetaService` for Google LLM integration with an
+  OpenAI-compatible interface. Added foundational example
+  `14o-function-calling-gemini-openai-format.py`.
 
 ## [0.0.58] - 2025-02-26
 
